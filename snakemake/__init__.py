__author__ = "Johannes Köster"
__copyright__ = "Copyright 2015, Johannes Köster"
__email__ = "koester@jimmy.harvard.edu"
__license__ = "MIT"

import os
import subprocess
import glob
import argparse
from argparse import ArgumentError
import logging as _logging
import re
import sys
import inspect
import threading
import webbrowser
from functools import partial
import importlib

from snakemake.workflow import Workflow
from snakemake.exceptions import print_exception, WorkflowError
from snakemake.logging import setup_logger, logger
from snakemake.version import __version__
from snakemake.io import load_configfile
from snakemake.shell import shell
from snakemake.utils import update_config, available_cpu_count
from snakemake.common import Mode

def snakemake(snakefile,
              listrules=False,
              list_target_rules=False,
              cores=1,
              nodes=1,
              local_cores=1,
              resources=dict(),
              config=dict(),
              configfile=None,
              config_args=None,
              workdir=None,
              targets=None,
              dryrun=False,
              touch=False,
              forcetargets=False,
              forceall=False,
              forcerun=[],
              until=[],
              omit_from=[],
              prioritytargets=[],
              stats=None,
              printreason=False,
              printshellcmds=False,
              debug_dag=False,
              printdag=False,
              printrulegraph=False,
              printd3dag=False,
              nocolor=False,
              quiet=False,
              keepgoing=False,
              cluster=None,
              cluster_config=None,
              cluster_sync=None,
              drmaa=None,
              drmaa_log_dir=None,
              jobname="snakejob.{rulename}.{jobid}.sh",
              immediate_submit=False,
              standalone=False,
              ignore_ambiguity=False,
              snakemakepath=None,
              lock=True,
              unlock=False,
              cleanup_metadata=None,
              force_incomplete=False,
              ignore_incomplete=False,
              list_version_changes=False,
              list_code_changes=False,
              list_input_changes=False,
              list_params_changes=False,
              list_resources=False,
              summary=False,
              archive=None,
              detailed_summary=False,
              latency_wait=3,
              benchmark_repeats=1,
              wait_for_files=None,
              print_compilation=False,
              debug=False,
              notemp=False,
              keep_remote_local=False,
              nodeps=False,
              keep_target_files=False,
              keep_shadow=False,
              allowed_rules=None,
              jobscript=None,
              timestamp=False,
              greediness=None,
              no_hooks=False,
              overwrite_shellcmd=None,
              updated_files=None,
              log_handler=None,
              keep_logger=False,
              max_jobs_per_second=None,
              restart_times=0,
              verbose=False,
              force_use_threads=False,
              use_conda=False,
              conda_prefix=None,
              create_envs_only=False,
              mode=Mode.default,
              wrapper_prefix=None,
              kubernetes=None,
              kubernetes_envvars=None,
              default_remote_provider=None,
              default_remote_prefix=""):
    """Run snakemake on a given snakefile.

    This function provides access to the whole snakemake functionality. It is not thread-safe.

    Args:
        snakefile (str):            the path to the snakefile
        listrules (bool):           list rules (default False)
        list_target_rules (bool):   list target rules (default False)
        cores (int):                the number of provided cores (ignored when using cluster support) (default 1)
        nodes (int):                the number of provided cluster nodes (ignored without cluster support) (default 1)
        local_cores (int):                the number of provided local cores if in cluster mode (ignored without cluster support) (default 1)
        resources (dict):           provided resources, a dictionary assigning integers to resource names, e.g. {gpu=1, io=5} (default {})
        config (dict):              override values for workflow config
        workdir (str):              path to working directory (default None)
        targets (list):             list of targets, e.g. rule or file names (default None)
        dryrun (bool):              only dry-run the workflow (default False)
        touch (bool):               only touch all output files if present (default False)
        forcetargets (bool):        force given targets to be re-created (default False)
        forceall (bool):            force all output files to be re-created (default False)
        forcerun (list):            list of files and rules that shall be re-created/re-executed (default [])
        prioritytargets (list):     list of targets that shall be run with maximum priority (default [])
        stats (str):                path to file that shall contain stats about the workflow execution (default None)
        printreason (bool):         print the reason for the execution of each job (default false)
        printshellcmds (bool):      print the shell command of each job (default False)
        printdag (bool):            print the dag in the graphviz dot language (default False)
        printrulegraph (bool):      print the graph of rules in the graphviz dot language (default False)
        printd3dag (bool):          print a D3.js compatible JSON representation of the DAG (default False)
        nocolor (bool):             do not print colored output (default False)
        quiet (bool):               do not print any default job information (default False)
        keepgoing (bool):           keep goind upon errors (default False)
        cluster (str):              submission command of a cluster or batch system to use, e.g. qsub (default None)
        cluster_config (str,list):  configuration file for cluster options, or list thereof (default None)
        cluster_sync (str):         blocking cluster submission command (like SGE 'qsub -sync y')  (default None)
        drmaa (str):                if not None use DRMAA for cluster support, str specifies native args passed to the cluster when submitting a job
        drmaa_log_dir (str):        the path to stdout and stderr output of DRMAA jobs (default None)
        jobname (str):              naming scheme for cluster job scripts (default "snakejob.{rulename}.{jobid}.sh")
        immediate_submit (bool):    immediately submit all cluster jobs, regardless of dependencies (default False)
        standalone (bool):          kill all processes very rudely in case of failure (do not use this if you use this API) (default False) (deprecated)
        ignore_ambiguity (bool):    ignore ambiguous rules and always take the first possible one (default False)
        snakemakepath (str):        Deprecated parameter whose value is ignored. Do not use.
        lock (bool):                lock the working directory when executing the workflow (default True)
        unlock (bool):              just unlock the working directory (default False)
        cleanup_metadata (bool):    just cleanup metadata of output files (default False)
        force_incomplete (bool):    force the re-creation of incomplete files (default False)
        ignore_incomplete (bool):   ignore incomplete files (default False)
        list_version_changes (bool): list output files with changed rule version (default False)
        list_code_changes (bool):   list output files with changed rule code (default False)
        list_input_changes (bool):  list output files with changed input files (default False)
        list_params_changes (bool): list output files with changed params (default False)
        summary (bool):             list summary of all output files and their status (default False)
        archive (str):              archive workflow into the given tarball
        latency_wait (int):         how many seconds to wait for an output file to appear after the execution of a job, e.g. to handle filesystem latency (default 3)
        benchmark_repeats (int):    number of repeated runs of a job if declared for benchmarking (default 1)
        wait_for_files (list):      wait for given files to be present before executing the workflow
        list_resources (bool):      list resources used in the workflow (default False)
        summary (bool):             list summary of all output files and their status (default False). If no option  is specified a basic summary will be ouput. If 'detailed' is added as an option e.g --summary detailed, extra info about the input and shell commands will be included
        detailed_summary (bool):    list summary of all input and output files and their status (default False)
        print_compilation (bool):   print the compilation of the snakefile (default False)
        debug (bool):               allow to use the debugger within rules
        notemp (bool):              ignore temp file flags, e.g. do not delete output files marked as temp after use (default False)
        keep_remote_local (bool):   keep local copies of remote files (default False)
        nodeps (bool):              ignore dependencies (default False)
        keep_target_files (bool):   Do not adjust the paths of given target files relative to the working directory.
        keep_shadow (bool):         Do not delete the shadow directory on snakemake startup.
        allowed_rules (set):        Restrict allowed rules to the given set. If None or empty, all rules are used.
        jobscript (str):            path to a custom shell script template for cluster jobs (default None)
        timestamp (bool):           print time stamps in front of any output (default False)
        greediness (float):         set the greediness of scheduling. This value between 0 and 1 determines how careful jobs are selected for execution. The default value (0.5 if prioritytargets are used, 1.0 else) provides the best speed and still acceptable scheduling quality.
        overwrite_shellcmd (str):   a shell command that shall be executed instead of those given in the workflow. This is for debugging purposes only.
        updated_files(list):        a list that will be filled with the files that are updated or created during the workflow execution
        verbose (bool):             show additional debug output (default False)
        max_jobs_per_second (int):  maximal number of cluster/drmaa jobs per second, None to impose no limit (default None)
        restart_times (int):        number of times to restart failing jobs (default 1)
        force_use_threads:          whether to force use of threads over processes. helpful if shared memory is full or unavailable (default False)
        use_conda (bool):           create conda environments for each job (defined with conda directive of rules)
        conda_prefix (str):         the directories in which conda environments will be created (default None)
        create_envs_only (bool):   If specified, only builds the conda environments specified for each job, then exits.
        mode (snakemake.common.Mode): Execution mode
        wrapper_prefix (str):       Prefix for wrapper script URLs (default None)
        default_remote_provider (str): Default remote provider to use instead of local files (S3, GS)
        default_remote_prefix (str): Prefix for default remote provider (e.g. name of the bucket).
        log_handler (function):     redirect snakemake output to this custom log handler, a function that takes a log message dictionary (see below) as its only argument (default None). The log message dictionary for the log handler has to following entries:

            :level:
                the log level ("info", "error", "debug", "progress", "job_info")

            :level="info", "error" or "debug":
                :msg:
                    the log message
            :level="progress":
                :done:
                    number of already executed jobs

                :total:
                    number of total jobs

            :level="job_info":
                :input:
                    list of input files of a job

                :output:
                    list of output files of a job

                :log:
                    path to log file of a job

                :local:
                    whether a job is executed locally (i.e. ignoring cluster)

                :msg:
                    the job message

                :reason:
                    the job reason

                :priority:
                    the job priority

                :threads:
                    the threads of the job


    Returns:
        bool:   True if workflow execution was successful.

    """
    assert not immediate_submit or (immediate_submit and notemp), "immediate_submit has to be combined with notemp (it does not support temp file handling)"

    if updated_files is None:
        updated_files = list()

    if cluster or cluster_sync or drmaa:
        cores = sys.maxsize
    else:
        nodes = sys.maxsize

    if isinstance(cluster_config, str):
        # Loading configuration from one file is still supported for
        # backward compatibility
        cluster_config = [cluster_config]
    if cluster_config:
        # Load all configuration files
        configs = [load_configfile(f) for f in cluster_config]
        # Merge in the order as specified, overriding earlier values with
        # later ones
        cluster_config_content = configs[0]
        for other in configs[1:]:
            update_config(cluster_config_content, other)
    else:
        cluster_config_content = dict()

    # force thread use for any kind of cluster
    use_threads = force_use_threads or (os.name != "posix") or cluster or cluster_sync or drmaa
    if not keep_logger:
        stdout = (
            (dryrun and not (printdag or printd3dag or printrulegraph)) or
            listrules or list_target_rules or list_resources
        )
        setup_logger(handler=log_handler,
                     quiet=quiet,
                     printreason=printreason,
                     printshellcmds=printshellcmds,
                     debug_dag=debug_dag,
                     nocolor=nocolor,
                     stdout=stdout,
                     debug=verbose,
                     timestamp=timestamp,
                     use_threads=use_threads,
                     mode=mode)

    if greediness is None:
        greediness = 0.5 if prioritytargets else 1.0
    else:
        if not (0 <= greediness <= 1.0):
            logger.error("Error: greediness must be a float between 0 and 1.")
            return False

    if not os.path.exists(snakefile):
        logger.error("Error: Snakefile \"{}\" not present.".format(snakefile))
        return False
    snakefile = os.path.abspath(snakefile)

    cluster_mode = (cluster is not None) + (cluster_sync is not
                                            None) + (drmaa is not None)
    if cluster_mode > 1:
        logger.error("Error: cluster and drmaa args are mutually exclusive")
        return False
    if debug and (cores > 1 or cluster_mode):
        logger.error(
            "Error: debug mode cannot be used with more than one core or cluster execution.")
        return False

    overwrite_config = dict()
    if configfile:
        overwrite_config.update(load_configfile(configfile))
        configfile = os.path.abspath(configfile)
    if config:
        overwrite_config.update(config)
        if config_args is None:
            config_args = unparse_config(config)

    if workdir:
        olddir = os.getcwd()
        if not os.path.exists(workdir):
            logger.info(
                "Creating specified working directory {}.".format(workdir))
            os.makedirs(workdir)
        workdir = os.path.abspath(workdir)
        os.chdir(workdir)

    try:
        # handle default remote provider
        _default_remote_provider = None
        if default_remote_provider is not None:
            try:
                rmt = importlib.import_module("snakemake.remote." +
                                              default_remote_provider)
            except ImportError as e:
                raise WorkflowError("Unknown default remote provider.")
            if rmt.RemoteProvider.supports_default:
                _default_remote_provider = rmt.RemoteProvider()
            else:
                raise WorkflowError("Remote provider {} does not (yet) support to "
                                    "be used as default provider.")

        workflow = Workflow(snakefile=snakefile,
                        jobscript=jobscript,
                        overwrite_shellcmd=overwrite_shellcmd,
                        overwrite_config=overwrite_config,
                        overwrite_workdir=workdir,
                        overwrite_configfile=configfile,
                        overwrite_clusterconfig=cluster_config_content,
                        config_args=config_args,
                        debug=debug,
                        use_conda=use_conda,
                        conda_prefix=conda_prefix,
                        mode=mode,
                        wrapper_prefix=wrapper_prefix,
                        printshellcmds=printshellcmds,
                        restart_times=restart_times,
                        default_remote_provider=_default_remote_provider,
                        default_remote_prefix=default_remote_prefix)
        success = True
        workflow.include(snakefile,
                         overwrite_first_rule=True,
                         print_compilation=print_compilation)
        workflow.check()

        if not print_compilation:
            if listrules:
                workflow.list_rules()
            elif list_target_rules:
                workflow.list_rules(only_targets=True)
            elif list_resources:
                workflow.list_resources()
            else:
                # if not printdag and not printrulegraph:
                # handle subworkflows
                subsnakemake = partial(snakemake,
                                       cores=cores,
                                       nodes=nodes,
                                       local_cores=local_cores,
                                       resources=resources,
                                       dryrun=dryrun,
                                       touch=touch,
                                       printreason=printreason,
                                       printshellcmds=printshellcmds,
                                       debug_dag=debug_dag,
                                       nocolor=nocolor,
                                       quiet=quiet,
                                       keepgoing=keepgoing,
                                       cluster=cluster,
                                       cluster_sync=cluster_sync,
                                       drmaa=drmaa,
                                       drmaa_log_dir=drmaa_log_dir,
                                       jobname=jobname,
                                       immediate_submit=immediate_submit,
                                       standalone=standalone,
                                       ignore_ambiguity=ignore_ambiguity,
                                       lock=lock,
                                       unlock=unlock,
                                       cleanup_metadata=cleanup_metadata,
                                       force_incomplete=force_incomplete,
                                       ignore_incomplete=ignore_incomplete,
                                       latency_wait=latency_wait,
                                       benchmark_repeats=benchmark_repeats,
                                       verbose=verbose,
                                       notemp=notemp,
                                       keep_remote_local=keep_remote_local,
                                       nodeps=nodeps,
                                       jobscript=jobscript,
                                       timestamp=timestamp,
                                       greediness=greediness,
                                       no_hooks=no_hooks,
                                       overwrite_shellcmd=overwrite_shellcmd,
                                       config=config,
                                       config_args=config_args,
                                       cluster_config=cluster_config,
                                       keep_logger=True,
                                       keep_shadow=True,
                                       force_use_threads=use_threads,
                                       use_conda=use_conda,
                                       conda_prefix=conda_prefix,
<<<<<<< HEAD
                                       kubernetes=kubernetes,
                                       kubernetes_envvars=kubernetes_envvars,
=======
                                       create_envs_only=create_envs_only,
>>>>>>> 6694a188
                                       default_remote_provider=default_remote_provider,
                                       default_remote_prefix=default_remote_prefix)

                success = workflow.execute(
                    targets=targets,
                    dryrun=dryrun,
                    touch=touch,
                    cores=cores,
                    nodes=nodes,
                    local_cores=local_cores,
                    forcetargets=forcetargets,
                    forceall=forceall,
                    forcerun=forcerun,
                    prioritytargets=prioritytargets,
                    until=until,
                    omit_from=omit_from,
                    quiet=quiet,
                    keepgoing=keepgoing,
                    printshellcmds=printshellcmds,
                    printreason=printreason,
                    printrulegraph=printrulegraph,
                    printdag=printdag,
                    cluster=cluster,
                    cluster_sync=cluster_sync,
                    jobname=jobname,
                    drmaa=drmaa,
                    drmaa_log_dir=drmaa_log_dir,
                    kubernetes=kubernetes,
                    kubernetes_envvars=kubernetes_envvars,
                    max_jobs_per_second=max_jobs_per_second,
                    printd3dag=printd3dag,
                    immediate_submit=immediate_submit,
                    ignore_ambiguity=ignore_ambiguity,
                    stats=stats,
                    force_incomplete=force_incomplete,
                    ignore_incomplete=ignore_incomplete,
                    list_version_changes=list_version_changes,
                    list_code_changes=list_code_changes,
                    list_input_changes=list_input_changes,
                    list_params_changes=list_params_changes,
                    summary=summary,
                    archive=archive,
                    latency_wait=latency_wait,
                    benchmark_repeats=benchmark_repeats,
                    wait_for_files=wait_for_files,
                    detailed_summary=detailed_summary,
                    nolock=not lock,
                    unlock=unlock,
                    resources=resources,
                    notemp=notemp,
                    keep_remote_local=keep_remote_local,
                    nodeps=nodeps,
                    keep_target_files=keep_target_files,
                    keep_shadow=keep_shadow,
                    cleanup_metadata=cleanup_metadata,
                    subsnakemake=subsnakemake,
                    updated_files=updated_files,
                    allowed_rules=allowed_rules,
                    greediness=greediness,
                    no_hooks=no_hooks,
                    force_use_threads=use_threads,
                    create_envs_only=create_envs_only)

    except BrokenPipeError:
        # ignore this exception and stop. It occurs if snakemake output is piped into less and less quits before reading the whole output.
        # in such a case, snakemake shall stop scheduling and quit with error 1
        success = False
    except (Exception, BaseException) as ex:
        print_exception(ex, workflow.linemaps)
        success = False
    if workdir:
        os.chdir(olddir)
    if workflow.persistence:
        workflow.persistence.unlock()
    if not keep_logger:
        logger.cleanup()
    return success


def parse_resources(args):
    """Parse resources from args."""
    resources = dict()
    if args.resources is not None:
        valid = re.compile("[a-zA-Z_]\w*$")
        for res in args.resources:
            try:
                res, val = res.split("=")
            except ValueError:
                raise ValueError(
                    "Resources have to be defined as name=value pairs.")
            if not valid.match(res):
                raise ValueError(
                    "Resource definition must start with a valid identifier.")
            try:
                val = int(val)
            except ValueError:
                raise ValueError(
                    "Resource definiton must contain an integer after the identifier.")
            if res == "_cores":
                raise ValueError(
                    "Resource _cores is already defined internally. Use a different name.")
            resources[res] = val
    return resources


def parse_config(args):
    """Parse config from args."""
    parsers = [int, float, eval, str]
    config = dict()
    if args.config is not None:
        valid = re.compile("[a-zA-Z_]\w*$")
        for entry in args.config:
            try:
                key, val = entry.split("=", 1)
            except ValueError:
                raise ValueError(
                    "Config entries have to be defined as name=value pairs.")
            if not valid.match(key):
                raise ValueError(
                    "Config entry must start with a valid identifier.")
            v = None
            for parser in parsers:
                try:
                    v = parser(val)
                    # avoid accidental interpretation as function
                    if not callable(v):
                        break
                except:
                    pass
            assert v is not None
            config[key] = v
    return config


def unparse_config(config):
    if not isinstance(config, dict):
        raise ValueError("config is not a dict")
    items = []
    for key, value in config.items():
        if isinstance(value, dict):
            raise ValueError("config may only be a flat dict")
        encoded = "'{}'".format(value) if isinstance(value, str) else value
        items.append("{}={}".format(key, encoded))
    return items


def get_argument_parser():
    """Generate and return argument parser."""
    parser = argparse.ArgumentParser(
        description="Snakemake is a Python based language and execution "
        "environment for GNU Make-like workflows.")

    parser.add_argument("target",
                        nargs="*",
                        default=None,
                        help="Targets to build. May be rules or files.")
    parser.add_argument("--snakefile", "-s",
                        metavar="FILE",
                        default="Snakefile",
                        help="The workflow definition in a snakefile.")
    parser.add_argument(
        "--gui",
        nargs="?",
        const="8000",
        metavar="PORT",
        type=int,
        help="Serve an HTML based user interface to the given port "
        "(default: 8000). If possible, a browser window is opened.")
    parser.add_argument(
        "--cores", "--jobs", "-j",
        action="store",
        const=available_cpu_count(),
        nargs="?",
        metavar="N",
        type=int,
        help=("Use at most N cores in parallel (default: 1). "
              "If N is omitted, the limit is set to the number of "
              "available cores."))
    parser.add_argument(
        "--local-cores",
        action="store",
        default=available_cpu_count(),
        metavar="N",
        type=int,
        help=
        ("In cluster mode, use at most N cores of the host machine in parallel "
         " (default: number of CPU cores of the host). The cores are used to execute "
         "local rules. This option is ignored when not in cluster mode."))
    parser.add_argument(
        "--resources", "--res",
        nargs="*",
        metavar="NAME=INT",
        help=("Define additional resources that shall constrain the scheduling "
              "analogously to threads (see above). A resource is defined as "
              "a name and an integer value. E.g. --resources gpu=1. Rules can "
              "use resources by defining the resource keyword, e.g. "
              "resources: gpu=1. If now two rules require 1 of the resource "
              "'gpu' they won't be run in parallel by the scheduler."))
    parser.add_argument(
        "--config", "-C",
        nargs="*",
        metavar="KEY=VALUE",
        help=
        ("Set or overwrite values in the workflow config object. "
         "The workflow config object is accessible as variable config inside "
         "the workflow. Default values can be set by providing a JSON file "
         "(see Documentation)."))
    parser.add_argument(
        "--configfile",
        metavar="FILE",
        help=
        ("Specify or overwrite the config file of the workflow (see the docs). "
         "Values specified in JSON or YAML format are available in the global config "
         "dictionary inside the workflow."))
    parser.add_argument("--list", "-l",
                        action="store_true",
                        help="Show availiable rules in given Snakefile.")
    parser.add_argument("--list-target-rules", "--lt",
                        action="store_true",
                        help="Show available target rules in given Snakefile.")
    parser.add_argument("--directory", "-d",
                        metavar="DIR",
                        action="store",
                        help=("Specify working directory (relative paths in "
                              "the snakefile will use this as their origin)."))
    parser.add_argument("--dryrun", "-n",
                        action="store_true",
                        help="Do not execute anything.")
    parser.add_argument(
        "--printshellcmds", "-p",
        action="store_true",
        help="Print out the shell commands that will be executed.")
    parser.add_argument(
        "--debug-dag",
        action="store_true",
        help="Print candidate and selected jobs (including their wildcards) while "
        "inferring DAG. This can help to debug unexpected DAG topology or errors.")
    parser.add_argument(
        "--dag",
        action="store_true",
        help="Do not execute anything and print the directed "
        "acyclic graph of jobs in the dot language. Recommended "
        "use on Unix systems: snakemake --dag | dot | display")
    parser.add_argument(
        "--force-use-threads",
        dest="force_use_threads",
        action="store_true",
        help="Force threads rather than processes. Helpful if shared memory (/dev/shm) is full or unavailable.")
    parser.add_argument(
        "--rulegraph",
        action="store_true",
        help="Do not execute anything and print the dependency graph "
        "of rules in the dot language. This will be less "
        "crowded than above DAG of jobs, but also show less information. "
        "Note that each rule is displayed once, hence the displayed graph will be "
        "cyclic if a rule appears in several steps of the workflow. "
        "Use this if above option leads to a DAG that is too large. "
        "Recommended use on Unix systems: snakemake --rulegraph | dot | display")
    parser.add_argument("--d3dag",
                        action="store_true",
                        help="Print the DAG in D3.js compatible JSON format.")
    parser.add_argument(
        "--summary", "-S",
        action="store_true",
        help="Print a summary of all files created by the workflow. The "
        "has the following columns: filename, modification time, "
        "rule version, status, plan.\n"
        "Thereby rule version contains the version"
        "the file was created with (see the version keyword of rules), and "
        "status denotes whether the file is missing, its input files are "
        "newer or if version or implementation of the rule changed since "
        "file creation. Finally the last column denotes whether the file "
        "will be updated or created during the next workflow execution.")
    parser.add_argument(
        "--detailed-summary", "-D",
        action="store_true",
        help="Print a summary of all files created by the workflow. The "
        "has the following columns: filename, modification time, "
        "rule version, input file(s), shell command, status, plan.\n"
        "Thereby rule version contains the version"
        "the file was created with (see the version keyword of rules), and "
        "status denotes whether the file is missing, its input files are "
        "newer or if version or implementation of the rule changed since "
        "file creation. The input file and shell command columns are self"
        "explanatory. Finally the last column denotes whether the file "
        "will be updated or created during the next workflow execution.")
    parser.add_argument(
        "--archive",
        metavar="FILE",
        help="Archive the workflow into the given tar archive FILE. The archive "
        "will be created such that the workflow can be re-executed on a vanilla "
        "system. The function needs conda and git to be installed. "
        "It will archive every file that is under git version control. "
        "Note that it is best practice to have the Snakefile, config files, and "
        "scripts under version control. Hence, they will be included in the archive. "
        "Further, it will add input files that are not generated by "
        "by the workflow itself and conda environments. Note that symlinks are "
        "dereferenced. Supported "
        "formats are .tar, .tar.gz, .tar.bz2 and .tar.xz."
    )
    parser.add_argument(
        "--touch", "-t",
        action="store_true",
        help=("Touch output files (mark them up to date without really "
              "changing them) instead of running their commands. This is "
              "used to pretend that the rules were executed, in order to "
              "fool future invocations of snakemake. Fails if a file does "
              "not yet exist."))
    parser.add_argument("--keep-going", "-k",
                        action="store_true",
                        help="Go on with independent jobs if a job fails.")
    parser.add_argument(
        "--force", "-f",
        action="store_true",
        help=("Force the execution of the selected target or the first rule "
              "regardless of already created output."))
    parser.add_argument(
        "--forceall", "-F",
        action="store_true",
        help=("Force the execution of the selected (or the first) rule and "
              "all rules it is dependent on regardless of already created "
              "output."))
    parser.add_argument(
        "--forcerun", "-R",
        nargs="*",
        metavar="TARGET",
        help=("Force the re-execution or creation of the given rules or files."
              " Use this option if you changed a rule and want to have all its "
              "output in your workflow updated."))
    parser.add_argument(
        "--prioritize", "-P",
        nargs="+",
        metavar="TARGET",
        help=("Tell the scheduler to assign creation of given targets "
              "(and all their dependencies) highest priority. (EXPERIMENTAL)"))
    parser.add_argument(
        "--until", "-U",
        nargs="+",
        metavar="TARGET",
        help=("Runs the pipeline until it reaches the specified rules or "
              "files. Only runs jobs that are dependencies of the specified "
              "rule or files, does not run sibling DAGs. "))
    parser.add_argument(
        "--omit-from", "-O",
        nargs="+",
        metavar="TARGET",
        help=("Prevent the execution or creation of the given rules or files "
              "as well as any rules or files that are downstream of these targets "
              "in the DAG. Also runs jobs in sibling DAGs that are independent of the "
              "rules or files specified here."))
    parser.add_argument(
        "--allow-ambiguity", "-a",
        action="store_true",
        help=("Don't check for ambiguous rules and simply use the first if "
              "several can produce the same file. This allows the user to "
              "prioritize rules by their order in the snakefile."))
    # TODO extend below description to explain the wildcards that can be used

    cluster_group = parser.add_mutually_exclusive_group()
    cluster_group.add_argument(
        "--cluster", "-c",
        metavar="CMD",
        help=
        ("Execute snakemake rules with the given submit command, "
         "e.g. qsub. Snakemake compiles jobs into scripts that are "
         "submitted to the cluster with the given command, once all input "
         "files for a particular job are present.\n"
         "The submit command can be decorated to make it aware of certain "
         "job properties (input, output, params, wildcards, log, threads "
         "and dependencies (see the argument below)), e.g.:\n"
         "$ snakemake --cluster 'qsub -pe threaded {threads}'.")),
    cluster_group.add_argument(
        "--cluster-sync",
        metavar="CMD",
        help=
        ("cluster submission command will block, returning the remote exit"
         "status upon remote termination (for example, this should be used"
         "if the cluster command is 'qsub -sync y' (SGE)")),
    cluster_group.add_argument(
        "--drmaa",
        nargs="?",
        const="",
        metavar="ARGS",
        help="Execute snakemake on a cluster accessed via DRMAA, "
        "Snakemake compiles jobs into scripts that are "
        "submitted to the cluster with the given command, once all input "
        "files for a particular job are present. ARGS can be used to "
        "specify options of the underlying cluster system, "
        "thereby using the job properties input, output, params, wildcards, log, "
        "threads and dependencies, e.g.: "
        "--drmaa ' -pe threaded {threads}'. Note that ARGS must be given in quotes and "
        "with a leading whitespace.")

    parser.add_argument(
        "--drmaa-log-dir",
        metavar="DIR",
        help="Specify a directory in which stdout and stderr files of DRMAA"
        " jobs will be written. The value may be given as a relative path,"
        " in which case Snakemake will use the current invocation directory"
        " as the origin. If given, this will override any given '-o' and/or"
        " '-e' native specification. If not given, all DRMAA stdout and"
        " stderr files are written to the current working directory.")

    parser.add_argument(
        "--cluster-config", "-u",
        metavar="FILE",
        default=[],
        action="append",
        help=
        ("A JSON or YAML file that defines the wildcards used in 'cluster'"
         "for specific rules, instead of having them specified in the Snakefile. "
         "For example, for rule 'job' you may define: "
         "{ 'job' : { 'time' : '24:00:00' } } to specify the time for rule 'job'. "
         "You can specify more than one file.  The configuration files are merged "
         "with later values overriding earlier ones.")),
    parser.add_argument(
        "--immediate-submit", "--is",
        action="store_true",
        help="Immediately submit all jobs to the cluster instead of waiting "
        "for present input files. This will fail, unless you make "
        "the cluster aware of job dependencies, e.g. via:\n"
        "$ snakemake --cluster 'sbatch --dependency {dependencies}.\n"
        "Assuming that your submit script (here sbatch) outputs the "
        "generated job id to the first stdout line, {dependencies} will "
        "be filled with space separated job ids this job depends on.")
    parser.add_argument(
        "--jobscript", "--js",
        metavar="SCRIPT",
        help="Provide a custom job script for submission to the cluster. "
        "The default script resides as 'jobscript.sh' in the "
        "installation directory.")
    parser.add_argument(
        "--jobname", "--jn",
        default="snakejob.{rulename}.{jobid}.sh",
        metavar="NAME",
        help="Provide a custom name for the jobscript that is submitted to the "
        "cluster (see --cluster). NAME is \"snakejob.{rulename}.{jobid}.sh\" "
        "per default. The wildcard {jobid} has to be present in the name.")

    parser.add_argument(
        "--kubernetes", metavar="NAMESPACE",
        nargs="?", const="default",
        help="Execute workflow in a kubernetes cluster (in the cloud). "
        "NAMESPACE is the namespace you want to use for your job (if nothing "
        "specified: 'default'). "
        "Usually, this requires --default-remote-provider and "
        "--default-remote-prefix to be set to a S3 or GS bucket where your . "
        "data shall be stored. It is further advisable to activate conda "
        "integration via --use-conda.")
    parser.add_argument(
        "--kubernetes-env", nargs="+", metavar="ENVVAR", default=[],
        help="Specify environment variables to pass to the kubernetes job.")
    parser.add_argument("--reason", "-r",
                        action="store_true",
                        help="Print the reason for each executed rule.")
    parser.add_argument(
        "--stats",
        metavar="FILE",
        help=
        "Write stats about Snakefile execution in JSON format to the given file.")
    parser.add_argument("--nocolor",
                        action="store_true",
                        help="Do not use a colored output.")
    parser.add_argument("--quiet", "-q",
                        action="store_true",
                        help="Do not output any progress or rule information.")
    parser.add_argument("--nolock",
                        action="store_true",
                        help="Do not lock the working directory")
    parser.add_argument("--unlock",
                        action="store_true",
                        help="Remove a lock on the working directory.")
    parser.add_argument(
        "--cleanup-metadata", "--cm",
        nargs="+",
        metavar="FILE",
        help="Cleanup the metadata "
        "of given files. That means that snakemake removes any tracked "
        "version info, and any marks that files are incomplete.")
    parser.add_argument(
        "--rerun-incomplete", "--ri",
        action="store_true",
        help="Re-run all "
        "jobs the output of which is recognized as incomplete.")
    parser.add_argument("--ignore-incomplete", "--ii",
                        action="store_true",
                        help="Do not check for incomplete output files.")
    parser.add_argument(
        "--list-version-changes", "--lv",
        action="store_true",
        help="List all output files that have been created with "
        "a different version (as determined by the version keyword).")
    parser.add_argument(
        "--list-code-changes", "--lc",
        action="store_true",
        help=
        "List all output files for which the rule body (run or shell) have "
        "changed in the Snakefile.")
    parser.add_argument(
        "--list-input-changes", "--li",
        action="store_true",
        help=
        "List all output files for which the defined input files have changed "
        "in the Snakefile (e.g. new input files were added in the rule "
        "definition or files were renamed). For listing input file "
        "modification in the filesystem, use --summary.")
    parser.add_argument(
        "--list-params-changes", "--lp",
        action="store_true",
        help="List all output files for which the defined params have changed "
        "in the Snakefile.")
    parser.add_argument(
        "--latency-wait", "--output-wait", "-w",
        type=int,
        default=5,
        metavar="SECONDS",
        help=
        "Wait given seconds if an output file of a job is not present after "
        "the job finished. This helps if your filesystem "
        "suffers from latency (default 5).")
    parser.add_argument(
        "--wait-for-files",
        nargs="*",
        metavar="FILE",
        help="Wait --latency-wait seconds for these "
        "files to be present before executing the workflow. "
        "This option is used internally to handle filesystem latency in cluster "
        "environments.")
    parser.add_argument(
        "--benchmark-repeats",
        type=int,
        default=1,
        metavar="N",
        help="Repeat a job N times if marked for benchmarking (default 1).")
    parser.add_argument(
        "--notemp", "--nt",
        action="store_true",
        help="Ignore temp() declarations. This is useful when running only "
        "a part of the workflow, since temp() would lead to deletion of "
        "probably needed files by other parts of the workflow.")
    parser.add_argument(
        "--keep-remote",
        action="store_true",
        help="Keep local copies of remote input files.")
    parser.add_argument(
        "--keep-target-files",
        action="store_true",
        help=
        "Do not adjust the paths of given target files relative to the working directory.")
    parser.add_argument(
        "--keep-shadow",
        action="store_true",
        help=
        "Do not delete the shadow directory on snakemake startup.")
    parser.add_argument(
        "--allowed-rules",
        nargs="+",
        help=
        "Only consider given rules. If omitted, all rules in Snakefile are "
        "used. Note that this is intended primarily for internal use and may "
        "lead to unexpected results otherwise.")
    parser.add_argument(
        "--max-jobs-per-second", default=None, type=float,
        help=
        "Maximal number of cluster/drmaa jobs per second, default is no limit")
    parser.add_argument(
        "--restart-times", default=0, type=int,
        help=
        "Number of times to restart failing jobs (defaults to 0).")
    parser.add_argument('--timestamp', '-T',
                        action='store_true',
                        help='Add a timestamp to all logging output')
    parser.add_argument(
        "--greediness",
        type=float,
        default=None,
        help="Set the greediness of scheduling. This value between 0 and 1 "
        "determines how careful jobs are selected for execution. The default "
        "value (1.0) provides the best speed and still acceptable scheduling "
        "quality.")
    parser.add_argument(
        "--no-hooks",
        action="store_true",
        help="Do not invoke onstart, onsuccess or onerror hooks after execution.")
    parser.add_argument(
        "--print-compilation",
        action="store_true",
        help="Print the python representation of the workflow.")
    parser.add_argument(
        "--overwrite-shellcmd",
        help="Provide a shell command that shall be executed instead of those "
        "given in the workflow. "
        "This is for debugging purposes only.")
    parser.add_argument("--verbose",
                        action="store_true",
                        help="Print debugging output.")
    parser.add_argument("--debug",
                        action="store_true",
                        help="Allow to debug rules with e.g. PDB. This flag "
                        "allows to set breakpoints in run blocks.")
    parser.add_argument(
        "--profile",
        metavar="FILE",
        help=
        "Profile Snakemake and write the output to FILE. This requires yappi "
        "to be installed.")
    parser.add_argument(
        "--mode",
        choices=[Mode.default, Mode.subprocess, Mode.cluster],
        default=Mode.default,
        type=int,
        help="Set execution mode of Snakemake (internal use only)."
    )
    parser.add_argument(
        "--bash-completion",
        action="store_true",
        help="Output code to register bash completion for snakemake. Put the "
        "following in your .bashrc (including the accents): "
        "`snakemake --bash-completion` or issue it in an open terminal "
        "session.")
    parser.add_argument(
        "--use-conda",
        action="store_true",
        help="If defined in the rule, create job specific conda environments. "
        "If this flag is not set, the conda directive is ignored.")
    parser.add_argument(
        "--conda-prefix",
        metavar="DIR",
        help="Specify a directory in which the 'conda' and 'conda-archive' "
        "directories are created. These are used to store conda environments "
        "and their archives, respectively. If not supplied, the value is set "
        "to the '.snakemake' directory relative to the invocation directory. "
        "If supplied, the `--use-conda` flag must also be set. The value may "
        "be given as a relative path, which will be extrapolated to the "
        "invocation directory, or as an absolute path.")
    parser.add_argument("--create-envs-only",
                        action="store_true",
                        help="If specified, only creates the job-specific "
                        "conda environments then exits. The `--use-conda` "
                        "flag must also be set.")
    parser.add_argument(
        "--wrapper-prefix",
        default="https://bitbucket.org/snakemake/snakemake-wrappers/raw/",
        help="Prefix for URL created from wrapper directive (default: "
        "https://bitbucket.org/snakemake/snakemake-wrappers/raw/). Set this to "
        "a different URL to use your fork or a local clone of the repository."
    )
    parser.add_argument("--default-remote-provider",
                        choices=["S3", "GS", "FTP", "SFTP", "S3Mocked"],
                        help="Specify default remote provider to be used for "
                        "all input and output files that don't yet specify "
                        "one.")
    parser.add_argument("--default-remote-prefix",
                        default="",
                        help="Specify prefix for default remote provider. E.g. "
                        "a bucket name.")
    parser.add_argument("--version", "-v",
                        action="version",
                        version=__version__)
    return parser


def main(argv=None):
    """Main entry point."""
    parser = get_argument_parser()
    args = parser.parse_args(argv)

    if args.bash_completion:
        cmd = b"complete -o bashdefault -C snakemake-bash-completion snakemake"
        sys.stdout.buffer.write(cmd)
        sys.exit(0)

    try:
        resources = parse_resources(args)
        config = parse_config(args)
    except ValueError as e:
        print(e, file=sys.stderr)
        print("", file=sys.stderr)
        parser.print_help()
        sys.exit(1)

    if (args.cluster or args.cluster_sync or args.drmaa):
        if args.cores is None:
            if args.dryrun:
                args.cores = 1
            else:
                print(
                    "Error: you need to specify the maximum number of jobs to "
                    "be queued or executed at the same time with --jobs.",
                    file=sys.stderr)
                sys.exit(1)
    elif args.cores is None:
        args.cores = 1

    if args.drmaa_log_dir is not None:
        if not os.path.isabs(args.drmaa_log_dir):
            args.drmaa_log_dir = os.path.abspath(os.path.expanduser(args.drmaa_log_dir))

    if args.profile:
        import yappi
        yappi.start()

    if args.immediate_submit and not args.notemp:
        print(
            "Error: --immediate-submit has to be combined with --notemp, "
            "because temp file handling is not supported in this mode.",
            file=sys.stderr)
        sys.exit(1)

    if (args.conda_prefix or args.create_envs_only) and not args.use_conda:
        print(
            "Error: --use-conda must be set if --conda-prefix or "
            "--create-envs-only is set.",
            file=sys.stderr)
        sys.exit(1)

    if args.gui is not None:
        try:
            import snakemake.gui as gui
        except ImportError:
            print("Error: GUI needs Flask to be installed. Install "
                  "with easy_install or contact your administrator.",
                  file=sys.stderr)
            sys.exit(1)

        _logging.getLogger("werkzeug").setLevel(_logging.ERROR)

        _snakemake = partial(snakemake, os.path.abspath(args.snakefile))
        gui.register(_snakemake, args)
        url = "http://127.0.0.1:{}".format(args.gui)
        print("Listening on {}.".format(url), file=sys.stderr)

        def open_browser():
            try:
                webbrowser.open(url)
            except:
                pass

        print("Open this address in your browser to access the GUI.",
              file=sys.stderr)
        threading.Timer(0.5, open_browser).start()
        success = True
        try:
            gui.app.run(debug=False, threaded=True, port=args.gui)
        except (KeyboardInterrupt, SystemExit):
            # silently close
            pass
    else:
        success = snakemake(args.snakefile,
                            listrules=args.list,
                            list_target_rules=args.list_target_rules,
                            cores=args.cores,
                            local_cores=args.local_cores,
                            nodes=args.cores,
                            resources=resources,
                            config=config,
                            configfile=args.configfile,
                            config_args=args.config,
                            workdir=args.directory,
                            targets=args.target,
                            dryrun=args.dryrun,
                            printshellcmds=args.printshellcmds,
                            printreason=args.reason,
                            debug_dag=args.debug_dag,
                            printdag=args.dag,
                            printrulegraph=args.rulegraph,
                            printd3dag=args.d3dag,
                            touch=args.touch,
                            forcetargets=args.force,
                            forceall=args.forceall,
                            forcerun=args.forcerun,
                            prioritytargets=args.prioritize,
                            until=args.until,
                            omit_from=args.omit_from,
                            stats=args.stats,
                            nocolor=args.nocolor,
                            quiet=args.quiet,
                            keepgoing=args.keep_going,
                            cluster=args.cluster,
                            cluster_config=args.cluster_config,
                            cluster_sync=args.cluster_sync,
                            drmaa=args.drmaa,
                            drmaa_log_dir=args.drmaa_log_dir,
                            kubernetes=args.kubernetes,
                            kubernetes_envvars=args.kubernetes_env,
                            jobname=args.jobname,
                            immediate_submit=args.immediate_submit,
                            standalone=True,
                            ignore_ambiguity=args.allow_ambiguity,
                            lock=not args.nolock,
                            unlock=args.unlock,
                            cleanup_metadata=args.cleanup_metadata,
                            force_incomplete=args.rerun_incomplete,
                            ignore_incomplete=args.ignore_incomplete,
                            list_version_changes=args.list_version_changes,
                            list_code_changes=args.list_code_changes,
                            list_input_changes=args.list_input_changes,
                            list_params_changes=args.list_params_changes,
                            summary=args.summary,
                            detailed_summary=args.detailed_summary,
                            archive=args.archive,
                            print_compilation=args.print_compilation,
                            verbose=args.verbose,
                            debug=args.debug,
                            jobscript=args.jobscript,
                            notemp=args.notemp,
                            keep_remote_local=args.keep_remote,
                            timestamp=args.timestamp,
                            greediness=args.greediness,
                            no_hooks=args.no_hooks,
                            overwrite_shellcmd=args.overwrite_shellcmd,
                            latency_wait=args.latency_wait,
                            benchmark_repeats=args.benchmark_repeats,
                            wait_for_files=args.wait_for_files,
                            keep_target_files=args.keep_target_files,
                            keep_shadow=args.keep_shadow,
                            allowed_rules=args.allowed_rules,
                            max_jobs_per_second=args.max_jobs_per_second,
                            restart_times=args.restart_times,
                            force_use_threads=args.force_use_threads,
                            use_conda=args.use_conda,
                            conda_prefix=args.conda_prefix,
                            create_envs_only=args.create_envs_only,
                            mode=args.mode,
                            wrapper_prefix=args.wrapper_prefix,
                            default_remote_provider=args.default_remote_provider,
                            default_remote_prefix=args.default_remote_prefix)

    if args.profile:
        with open(args.profile, "w") as out:
            profile = yappi.get_func_stats()
            profile.sort("totaltime")
            profile.print_all(out=out)

    sys.exit(0 if success else 1)


def bash_completion(snakefile="Snakefile"):
    """Entry point for bash completion."""
    if not len(sys.argv) >= 2:
        print(
            "Calculate bash completion for snakemake. This tool shall not be invoked by hand.")
        sys.exit(1)

    def print_candidates(candidates):
        if candidates:
            candidates = sorted(set(candidates))
            ## Use bytes for avoiding '^M' under Windows.
            sys.stdout.buffer.write(b'\n'.join(s.encode() for s in candidates))

    prefix = sys.argv[2]

    if prefix.startswith("-"):
        print_candidates(action.option_strings[0]
                         for action in get_argument_parser()._actions
                         if action.option_strings and
                         action.option_strings[0].startswith(prefix))
    else:
        files = glob.glob("{}*".format(prefix))
        if files:
            print_candidates(files)
        elif os.path.exists(snakefile):
            workflow = Workflow(snakefile=snakefile)
            workflow.include(snakefile)

            print_candidates([file
                              for file in workflow.concrete_files
                              if file.startswith(prefix)] +
                             [rule.name
                              for rule in workflow.rules
                              if rule.name.startswith(prefix)])
    sys.exit(0)<|MERGE_RESOLUTION|>--- conflicted
+++ resolved
@@ -414,12 +414,9 @@
                                        force_use_threads=use_threads,
                                        use_conda=use_conda,
                                        conda_prefix=conda_prefix,
-<<<<<<< HEAD
                                        kubernetes=kubernetes,
                                        kubernetes_envvars=kubernetes_envvars,
-=======
                                        create_envs_only=create_envs_only,
->>>>>>> 6694a188
                                        default_remote_provider=default_remote_provider,
                                        default_remote_prefix=default_remote_prefix)
 
