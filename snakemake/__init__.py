# -*- coding: utf-8 -*-

import os
import subprocess
import glob
import argparse
from argparse import ArgumentError
import logging as _logging
import multiprocessing
import re
import sys
import inspect
import threading
import webbrowser
from functools import partial


from snakemake.workflow import Workflow
from snakemake.exceptions import print_exception
from snakemake.logging import setup_logger, logger
from snakemake.version import __version__


__author__ = "Johannes Köster"


def snakemake(snakefile,
    listrules=False,
    list_target_rules=False,
    cores=1,
    nodes=1,
    resources=dict(),
    workdir=None,
    targets=None,
    dryrun=False,
    touch=False,
    forcetargets=False,
    forceall=False,
    forcerun=[],
    prioritytargets=[],
    stats=None,
    printreason=False,
    printshellcmds=False,
    printdag=False,
    printrulegraph=False,
    printd3dag=False,
    nocolor=False,
    quiet=False,
    keepgoing=False,
    cluster=None,
    drmaa=None,
    jobname="snakejob.{rulename}.{jobid}.sh",
    immediate_submit=False,
    standalone=False,
    ignore_ambiguity=False,
    snakemakepath=None,
    lock=True,
    unlock=False,
    cleanup_metadata=None,
    force_incomplete=False,
    ignore_incomplete=False,
    list_version_changes=False,
    list_code_changes=False,
    list_input_changes=False,
    list_params_changes=False,
    list_resources=False,
    summary=False,
<<<<<<< HEAD
    latency_wait=3,
    wait_for_files=None,
=======
    detailed_summary=False,
    output_wait=3,
    input_wait=3,
>>>>>>> 6e05fb75
    print_compilation=False,
    debug=False,
    notemp=False,
    nodeps=False,
    keep_target_files=False,
    allowed_rules=None,
    jobscript=None,
    timestamp=False,
    updated_files=None,
    log_handler=None):
    """Run snakemake on a given snakefile.

    This function provides access to the whole snakemake functionality. It is not thread-safe.

    Args:
        snakefile (str):            the path to the snakefile
        listrules (bool):           list rules (default False)
        list_target_rules (bool):   list target rules (default False)
        cores (int):                the number of provided cores (ignored when using cluster support) (default 1)
        nodes (int):                the number of provided cluster nodes (ignored without cluster support) (default 1)
        resources (dict):           provided resources, a dictionary assigning integers to resource names, e.g. {gpu=1, io=5} (default {})
        workdir (str):              path to working directory (default None)
        targets (list):             list of targets, e.g. rule or file names (default None)
        dryrun (bool):              only dry-run the workflow (default False)
        touch (bool):               only touch all output files if present (default False)
        forcetargets (bool):        force given targets to be re-created (default False)
        forceall (bool):            force all output files to be re-created (default False)
        forcerun (list):             list of files and rules that shall be re-created/re-executed (default [])
        prioritytargets (list):     list of targets that shall be run with maximum priority (default [])
        stats (str):                path to file that shall contain stats about the workflow execution (default None)
        printreason (bool):         print the reason for the execution of each job (default false)
        printshellcmds (bool):      print the shell command of each job (default False)
        printdag (bool):            print the dag in the graphviz dot language (default False)
        printrulegraph (bool):      print the graph of rules in the graphviz dot language (default False)
        printd3dag (bool):          print a D3.js compatible JSON representation of the DAG (default False)
        nocolor (bool):             do not print colored output (default False)
        quiet (bool):               do not print any default job information (default False)
        keepgoing (bool):           keep goind upon errors (default False)
        cluster (str):              submission command of a cluster or batch system to use, e.g. qsub (default None)
        drmaa (str):                if not None use DRMAA for cluster support, str specifies native args passed to the cluster when submitting a job
        jobname (str):              naming scheme for cluster job scripts (default "snakejob.{rulename}.{jobid}.sh")
        immediate_submit (bool):    immediately submit all cluster jobs, regardless of dependencies (default False)
        standalone (bool):          kill all processes very rudely in case of failure (do not use this if you use this API) (default False)
        ignore_ambiguity (bool):    ignore ambiguous rules and always take the first possible one (default False)
        snakemakepath (str):        path to the snakemake executable (default None)
        lock (bool):                lock the working directory when executing the workflow (default True)
        unlock (bool):              just unlock the working directory (default False)
        cleanup_metadata (bool):    just cleanup metadata of output files (default False)
        force_incomplete (bool):    force the re-creation of incomplete files (default False)
        ignore_incomplete (bool):   ignore incomplete files (default False)
        list_version_changes (bool): list output files with changed rule version (default False)
        list_code_changes (bool):   list output files with changed rule code (default False)
        list_input_changes (bool):  list output files with changed input files (default False)
        list_params_changes (bool): list output files with changed params (default False)
<<<<<<< HEAD
        summary (bool):             list summary of all output files and their status (default False)
        latency_wait (int):         how many seconds to wait for an output file to appear after the execution of a job, e.g. to handle filesystem latency (default 3)
        wait_for_files (list):      wait for given files to be present before executing the workflow
=======
        list_resources (bool):      list resources used in the workflow (default False)
        summary (bool):             list summary of all output files and their status (default False). If no option  is specified a basic summary will be ouput. If 'detailed' is added as an option e.g --summary detailed, extra info about the input and shell commands will be included
        detailed_summary (bool):    list summary of all input and output files and their status (default False)
        output_wait (int):          how many seconds to wait for an output file to appear after the execution of a job, e.g. to handle filesystem latency (default 3)
        input_wait (int):           how many seconds to wait for an input file to appear before job is executed (default 3)
>>>>>>> 6e05fb75
        print_compilation (bool):   print the compilation of the snakefile (default False)
        debug (bool):               show additional debug output (default False)
        notemp (bool):              ignore temp file flags, e.g. do not delete output files marked as temp after use (default False)
        nodeps (bool):              ignore dependencies (default False)
        keep_target_files (bool):   Do not adjust the paths of given target files relative to the working directory.
        allowed_rules (set):        Restrict allowed rules to the given set. If None or empty, all rules are used.
        jobscript (str):            path to a custom shell script template for cluster jobs (default None)
        timestamp (bool):           print time stamps in front of any output (default False)
        updated_files(list):        a list that will be filled with the files that are updated or created during the workflow execution
        log_handler (function):      redirect snakemake output to this custom log handler, a function that takes a log message dictionary (see below) as its only argument (default None). The log message dictionary for the log handler has to following entries:

            :level:
                the log level ("info", "error", "debug", "progress", "job_info")

            :level="info", "error" or "debug":
                :msg:
                    the log message
            :level="progress":
                :done:
                    number of already executed jobs

                :total:
                    number of total jobs

            :level="job_info":
                :input:
                    list of input files of a job

                :output:
                    list of output files of a job

                :log:
                    path to log file of a job

                :local:
                    whether a job is executed locally (i.e. ignoring cluster)

                :msg:
                    the job message

                :reason:
                    the job reason

                :priority:
                    the job priority

                :threads:
                    the threads of the job


    Returns:
        bool:   True if workflow execution was successful.

    """
    if updated_files is None:
        updated_files = list()

    if cluster:
        cores = sys.maxsize
    else:
        nodes = sys.maxsize

    setup_logger(handler=log_handler, quiet=quiet, printreason=printreason, printshellcmds=printshellcmds, nocolor=nocolor, stdout=dryrun, debug=debug, timestamp=timestamp)

    if not os.path.exists(snakefile):
        logger.error("Error: Snakefile \"{}\" not present.".format(snakefile))
        return False

    if cluster and (drmaa is not None):
        raise ValueError("cluster and drmaa args are mutually exclusive")

    if workdir:
        olddir = os.getcwd()
    workflow = Workflow(
        snakefile=snakefile, snakemakepath=snakemakepath,
        jobscript=jobscript)

    if standalone:
        try:
            # set the process group
            os.setpgrp()
        except:
            # ignore: if it does not work we can still work without it
            pass

    success = True
    try:
        workflow.include(snakefile, workdir=workdir,
            overwrite_first_rule=True, print_compilation=print_compilation)
        workflow.check()

        if not print_compilation:
            if listrules:
                workflow.list_rules()
            elif list_target_rules:
                workflow.list_rules(only_targets=True)
            elif list_resources:
                workflow.list_resources()
            else:
                    #if not printdag and not printrulegraph:
                    # handle subworkflows
                    subsnakemake = partial(
                        snakemake,
                        cores=cores,
                        nodes=nodes,
                        resources=resources,
                        dryrun=dryrun,
                        touch=touch,
                        printreason=printreason,
                        printshellcmds=printshellcmds,
                        nocolor=nocolor,
                        quiet=quiet,
                        keepgoing=keepgoing,
                        cluster=cluster,
                        drmaa=drmaa,
                        jobname=jobname,
                        immediate_submit=immediate_submit,
                        standalone=standalone,
                        ignore_ambiguity=ignore_ambiguity,
                        snakemakepath=snakemakepath,
                        lock=lock,
                        unlock=unlock,
                        cleanup_metadata=cleanup_metadata,
                        force_incomplete=force_incomplete,
                        ignore_incomplete=ignore_incomplete,
                        latency_wait=latency_wait,
                        debug=debug,
                        notemp=notemp,
                        nodeps=nodeps,
                        jobscript=jobscript,
                        timestamp=timestamp)
                    success = workflow.execute(
                        targets=targets, dryrun=dryrun, touch=touch,
                        cores=cores, nodes=nodes, forcetargets=forcetargets,
                        forceall=forceall, forcerun=forcerun,
                        prioritytargets=prioritytargets, quiet=quiet,
                        keepgoing=keepgoing, printshellcmds=printshellcmds,
                        printreason=printreason, printrulegraph=printrulegraph,
                        printdag=printdag, cluster=cluster, jobname=jobname,
<<<<<<< HEAD
                        drmaa=drmaa,
=======
                        printd3dag=printd3dag,
>>>>>>> 6e05fb75
                        immediate_submit=immediate_submit,
                        ignore_ambiguity=ignore_ambiguity,
                        workdir=workdir, stats=stats,
                        force_incomplete=force_incomplete,
                        ignore_incomplete=ignore_incomplete,
                        list_version_changes=list_version_changes,
                        list_code_changes=list_code_changes,
                        list_input_changes=list_input_changes,
                        list_params_changes=list_params_changes,
                        summary=summary,
<<<<<<< HEAD
                        latency_wait=latency_wait,
                        wait_for_files=wait_for_files,
=======
                        detailed_summary=detailed_summary,
                        output_wait=output_wait,
                        input_wait=input_wait,
>>>>>>> 6e05fb75
                        nolock=not lock,
                        unlock=unlock,
                        resources=resources,
                        notemp=notemp,
                        nodeps=nodeps,
                        keep_target_files=keep_target_files,
                        cleanup_metadata=cleanup_metadata,
                        subsnakemake=subsnakemake,
                        updated_files=updated_files,
                        allowed_rules=allowed_rules
                        )

    # BrokenPipeError is not present in Python 3.2, so lets wait until everbody uses > 3.2
    #except BrokenPipeError:
        # ignore this exception and stop. It occurs if snakemake output is piped into less and less quits before reading the whole output.
        # in such a case, snakemake shall stop scheduling and quit with error 1
    #    success = False
    except (Exception, BaseException) as ex:
        print_exception(ex, workflow.linemaps)
        success = False
    if workdir:
        os.chdir(olddir)
    if workflow.persistence:
        workflow.persistence.unlock()
    return success


def parse_resources(args):
    resources = dict()
    if args.resources is not None:
        valid = re.compile("[a-zA-Z_]\w*$")
        for res in args.resources:
            try:
                res, val = res.split("=")
            except ValueError:
                raise ValueError("Resources have to be defined as name=value pairs.")
            if not valid.match(res):
                raise ValueError("Resource definition must start with a valid identifier.")
            try:
                val = int(val)
            except ValueError:
                raise ValueError("Resource definiton must contain an integer after the identifier.")
            if res == "_cores":
                raise ValueError("Resource _cores is already defined internally. Use a different name.")
            resources[res] = val
    return resources


def get_argument_parser():
    parser = argparse.ArgumentParser(
        description="Snakemake is a Python based language and execution "
            "environment for GNU Make-like workflows.")

    parser.add_argument(
        "target", nargs="*", default=None,
        help="Targets to build. May be rules or files.")
    parser.add_argument(
        "--snakefile", "-s", metavar="FILE",
        default="Snakefile", help="The workflow definition in a snakefile.")
    parser.add_argument(
        "--gui", nargs="?", const="8000", metavar="PORT", type=int,
        help="Serve an HTML based user interface to the given port "
        "(default: 8000). If possible, a browser window is opened.")
    parser.add_argument(
        "--cores", "--jobs", "-j", action="store", default=1,
        const=multiprocessing.cpu_count(), nargs="?", metavar="N", type=int,
        help=(
            "Use at most N cores in parallel (default: 1). "
            "If N is omitted, the limit is set to the number of "
            "available cores."))
    parser.add_argument(
        "--resources", "--res", nargs="*", metavar="NAME=INT",
        help=(
            "Define additional resources that shall constrain the scheduling "
            "analogously to threads (see above). A resource is defined as "
            "a name and an integer value. E.g. --resources gpu=1. Rules can "
            "use resources by defining the resource keyword, e.g. "
            "resources: gpu=1. If now two rules require 1 of the resource "
            "'gpu' they won't be run in parallel by the scheduler."))
    parser.add_argument(
        "--list", "-l", action="store_true",
        help="Show availiable rules in given Snakefile.")
    parser.add_argument(
        "--list-target-rules", "--lt", action="store_true",
        help="Show available target rules in given Snakefile.")
    parser.add_argument(
        "--directory", "-d", metavar="DIR", action="store",
        help=(
            "Specify working directory (relative paths in "
            "the snakefile will use this as their origin)."))
    parser.add_argument(
        "--dryrun", "-n", action="store_true",
        help="Do not execute anything.")
    parser.add_argument(
        "--printshellcmds", "-p", action="store_true",
        help="Print out the shell commands that will be executed.")
    parser.add_argument(
        "--dag", action="store_true",
        help="Do not execute anything and print the directed "
            "acyclic graph of jobs in the dot language. Recommended "
            "use on Unix systems: snakemake --dag | dot | display")
    parser.add_argument(
        "--rulegraph", action="store_true",
        help="Do not execute anything and print the dependency graph "
            "of rules in the dot language. This will be less "
            "crowded than above DAG of jobs, but also show less information. "
            "Note that each rule is displayed once, hence the displayed graph will be "
            "cyclic if a rule appears in several steps of the workflow. "
            "Use this if above option leads to a DAG that is too large. "
            "Recommended use on Unix systems: snakemake --ruledag | dot | display")
    parser.add_argument(
        "--d3dag", action="store_true",
        help="Print the DAG in D3.js compatible JSON format.")
    parser.add_argument(
        "--summary", "-S", action="store_true", 
        help="Print a summary of all files created by the workflow. The "
        "has the following columns: filename, modification time, "
        "rule version, status, plan.\n"
        "Thereby rule version contains the version"
        "the file was created with (see the version keyword of rules), and "
        "status denotes whether the file is missing, its input files are "
        "newer or if version or implementation of the rule changed since "
        "file creation. Finally the last column denotes whether the file "
        "will be updated or created during the next workflow execution.")
    parser.add_argument(
        "--detailed-summary", "-D", action="store_true",
        help="Print a summary of all files created by the workflow. The "
        "has the following columns: filename, modification time, "
        "rule version, input file(s), shell command, status, plan.\n"
        "Thereby rule version contains the version"
        "the file was created with (see the version keyword of rules), and "
        "status denotes whether the file is missing, its input files are "
        "newer or if version or implementation of the rule changed since "
        "file creation. The input file and shell command columns are self"
        "explanatory. Finally the last column denotes whether the file "
        "will be updated or created during the next workflow execution.")
    parser.add_argument(
        "--touch", "-t", action="store_true",
        help=(
            "Touch output files (mark them up to date without really "
            "changing them) instead of running their commands. This is "
            "used to pretend that the rules were executed, in order to "
            "fool future invocations of snakemake. Fails if a file does "
            "not yet exist."))
    parser.add_argument(
        "--keep-going", "-k", action="store_true",
        help="Go on with independent jobs if a job fails.")
    parser.add_argument(
        "--force", "-f", action="store_true",
        help=(
            "Force the execution of the selected target or the first rule "
            "regardless of already created output."))
    parser.add_argument(
        "--forceall", "-F", action="store_true",
        help=(
            "Force the execution of the selected (or the first) rule and "
            "all rules it is dependent on regardless of already created "
            "output."))
    parser.add_argument(
        "--forcerun", "-R", nargs="+", metavar="TARGET",
        help=(
            "Force the re-execution or creation of the given rules or files."
            " Use this option if you changed a rule and want to have all its "
            "output in your workflow updated."))
    parser.add_argument(
        "--prioritize", "-P", nargs="+", metavar="TARGET",
        help=
            ("Tell the scheduler to assign creation of given targets "
            "(and all their dependencies) highest priority. (EXPERIMENTAL)"))
    parser.add_argument(
        "--allow-ambiguity", "-a", action="store_true",
        help=(
            "Don't check for ambiguous rules and simply use the first if "
            "several can produce the same file. This allows the user to "
            "prioritize rules by their order in the snakefile."))
    # TODO extend below description to explain the wildcards that can be used
    parser.add_argument(
        "--cluster", "-c", metavar="CMD",
        help=(
            "Execute snakemake rules with the given submit command, "
            "e.g. qsub. Snakemake compiles jobs into scripts that are "
            "submitted to the cluster with the given command, once all input "
            "files for a particular job are present.\n"
            "The submit command can be decorated to make it aware of certain job properties (input, output, params, wildcards, log, threads and dependencies (see the argument below)), e.g.:\n"
            "$ snakemake --cluster 'qsub -pe threaded {threads}'."))
    parser.add_argument(
        "--drmaa", nargs="?", const="", metavar="ARGS",
        help="Execute snakemake on a cluster accessed via DRMAA, "
            "Snakemake compiles jobs into scripts that are "
            "submitted to the cluster with the given command, once all input "
            "files for a particular job are present. ARGS can be used to "
            "specify options of the underlying cluster system, "
            "thereby using the job properties input, output, params, wildcards, log, "
            "threads and dependencies, e.g.: "
            "--drmaa-args '-pe threaded {threads}'.")
    parser.add_argument(
        "--immediate-submit", "--is", action="store_true",
        help=(
            "Immediately submit all jobs to the cluster instead of waiting "
            "for present input files. This will fail, unless you make "
            "the cluster aware of job dependencies, e.g. via:\n"
            "$ snakemake --cluster 'sbatch --dependency {dependencies}.\n"
            "Assuming that your submit script (here sbatch) outputs the generated job id to the first stdout line, {dependencies} will be filled with space separated job ids this job depends on."))
    parser.add_argument(
        "--jobscript", "--js", metavar="SCRIPT",
        help="Provide a custom job script for submission to the cluster. "
            "The default script resides as 'jobscript.sh' in the "
            "installation directory.")
    parser.add_argument(
        "--jobname", "--jn", default="snakejob.{rulename}.{jobid}.sh", metavar="NAME",
        help="Provide a custom name for the jobscript that is submitted to the cluster (see --cluster)."
        "NAME is \"snakejob.{rulename}.{jobid}.sh\" per default. The wildcard {jobid} has to be present in the name.")
    parser.add_argument(
        "--reason", "-r", action = "store_true",
        help="Print the reason for each executed rule.")
    parser.add_argument(
        "--stats", metavar="FILE",
        help="Write stats about Snakefile execution in JSON format to the given file.")
    parser.add_argument(
        "--nocolor", action = "store_true",
        help="Do not use a colored output.")
    parser.add_argument(
        "--quiet", "-q", action = "store_true",
        help="Do not output any progress or rule information.")
    parser.add_argument(
        "--nolock", action="store_true",
        help="Do not lock the working directory")
    parser.add_argument(
        "--unlock", action="store_true",
        help="Remove a lock on the working directory.")
    parser.add_argument(
        "--cleanup-metadata", "--cm", nargs="*", metavar="FILE",
        help="Cleanup the metadata "
        "of given files. That means that snakemake removes any tracked "
        "version info, and any marks that files are incomplete.")
    parser.add_argument(
        "--rerun-incomplete", "--ri", action="store_true", help="Re-run all "
        "jobs the output of which is recognized as incomplete.")
    parser.add_argument(
        "--ignore-incomplete", "--ii", action="store_true", help="Ignore "
        "any incomplete jobs.")
    parser.add_argument(
        "--list-version-changes", "--lv", action="store_true",
        help="List all output files that have been created with "
        "a different version (as determined by the version keyword).")
    parser.add_argument(
        "--list-code-changes", "--lc", action="store_true",
        help="List all output files for which the rule body (run or shell) have changed "
        "in the Snakefile.")
    parser.add_argument(
        "--list-input-changes", "--li", action="store_true",
        help="List all output files for which the defined input files have changed "
        "in the Snakefile (e.g. new input files were added in the rule definition or files were renamed). For listing input file modification in the filesystem, use --summary.")
    parser.add_argument(
        "--list-params-changes", "--lp", action="store_true",
        help="List all output files for which the defined params have changed "
        "in the Snakefile.")
    parser.add_argument(
        "--latency-wait", "--output-wait", "-w", type=int, default=3, metavar="SECONDS",
        help="Wait given seconds if an output file of a job is not present after "
        "the job finished. This helps if your filesystem "
        "suffers from latency (default 3).")
    parser.add_argument(
        "--wait-for-files", nargs="+", metavar="FILE", help="Wait --latency-wait seconds for these "
        "files to be present before executing the workflow. "
        "This option is used internally to handle filesystem latency in cluster "
        "environments.")
    parser.add_argument(
        "--notemp", "--nt", action="store_true",
        help="Ignore temp() declarations. This is useful when running only "
        "a part of the workflow, since temp() would lead to deletion of "
        "probably needed files by other parts of the workflow."
        )
    parser.add_argument(
        "--keep-target-files", action="store_true",
        help="Do not adjust the paths of given target files relative to the working directory.")
    parser.add_argument(
        "--allowed-rules", nargs="+",
        help="Only use given rules. If omitted, all rules in Snakefile are used.")
    parser.add_argument(
        '--timestamp', '-T', action='store_true',
        help='Add a timestamp to all logging output')
    parser.add_argument(
        "--print-compilation", action="store_true",
        help="Print the python representation of the workflow.")
    parser.add_argument(
        "--debug", action="store_true", help="Print debugging output.")
    parser.add_argument(
        "--profile", metavar="FILE", help="Profile Snakemake and write the output to FILE. This requires yappi to be installed.")
    parser.add_argument(
            "--bash-completion", action="store_true", help="Output code to register bash completion for snakemake. Put the following in your .bashrc (including the accents): `snakemake --bash-completion` or issue it in an open terminal session.")
    parser.add_argument(
        "--version", "-v", action="version", version=__version__)
    return parser


def main():
    parser = get_argument_parser()
    args = parser.parse_args()

    if args.bash_completion:
        print("complete -C snakemake-bash-completion snakemake")
        sys.exit(0)

    snakemakepath = sys.argv[0]

    try:
        resources = parse_resources(args)
    except ValueError as e:
        print(e, file=sys.stderr)
        print("", file=sys.stderr)
        parser.print_help()
        sys.exit(1)

    if args.cluster and args.drmaa:
        print("--cluster and --drmaa are mutually exclusive", file=sys.stderr)
        parser.print_help()
        sys.exit(1)

    if args.profile:
        import yappi
        yappi.start()

    _snakemake = partial(snakemake, args.snakefile, snakemakepath=snakemakepath)

    if args.gui is not None:
        try:
            import snakemake.gui as gui
        except ImportError:
            print(
                "Error: GUI needs Flask to be installed. Install "
                "with easy_install or contact your administrator.",
                file=sys.stderr)
            sys.exit(1)

        _logging.getLogger("werkzeug").setLevel(_logging.ERROR)
        gui.register(_snakemake, args)
        url = "http://127.0.0.1:{}".format(args.gui)
        print("Listening on {}.".format(url), file=sys.stderr)
        def open_browser():
            try:
                webbrowser.open(url)
            except:
                pass
        print("Open this address in your browser to access the GUI.", file=sys.stderr)
        threading.Timer(0.5, open_browser).start()
        success = True
        try:
            gui.app.run(debug=False, threaded=True, port=args.gui)
        except (KeyboardInterrupt, SystemExit):
            # silently close
            pass
    else:
        success = _snakemake(
            listrules=args.list,
            list_target_rules=args.list_target_rules,
            cores=args.cores,
            nodes=args.cores,
            resources=resources,
            workdir=args.directory,
            targets=args.target,
            dryrun=args.dryrun,
            printshellcmds=args.printshellcmds,
            printreason=args.reason,
            printdag=args.dag,
            printrulegraph=args.rulegraph,
            printd3dag=args.d3dag,
            touch=args.touch,
            forcetargets=args.force,
            forceall=args.forceall,
            forcerun=args.forcerun,
            prioritytargets=args.prioritize,
            stats=args.stats,
            nocolor=args.nocolor,
            quiet=args.quiet,
            keepgoing=args.keep_going,
            cluster=args.cluster,
            drmaa=args.drmaa,
            jobname=args.jobname,
            immediate_submit=args.immediate_submit,
            standalone=True,
            ignore_ambiguity=args.allow_ambiguity,
            snakemakepath=snakemakepath,
            lock=not args.nolock,
            unlock=args.unlock,
            cleanup_metadata=args.cleanup_metadata,
            force_incomplete=args.rerun_incomplete,
            ignore_incomplete=args.ignore_incomplete,
            list_version_changes=args.list_version_changes,
            list_code_changes=args.list_code_changes,
            list_input_changes=args.list_input_changes,
            list_params_changes=args.list_params_changes,
            summary=args.summary,
            detailed_summary=args.detailed_summary,
            print_compilation=args.print_compilation,
            debug=args.debug,
            jobscript=args.jobscript,
            notemp=args.notemp,
            timestamp=args.timestamp,
            latency_wait=args.latency_wait,
            wait_for_files=args.wait_for_files,
            keep_target_files=args.keep_target_files,
            allowed_rules=args.allowed_rules)

    if args.profile:
        with open(args.profile, "w") as out:
            profile = yappi.get_func_stats()
            profile.sort("totaltime")
            profile.print_all(out=out)

    sys.exit(0 if success else 1)


def bash_completion(snakefile="Snakefile"):
    if not len(sys.argv) >= 2:
        print("Calculate bash completion for snakemake. This tool shall not be invoked by hand.")
        sys.exit(1)

    prefix = sys.argv[2]

    if prefix.startswith("-"):
        opts = [
            action.option_strings[0] for action in get_argument_parser()._actions
            if action.option_strings and action.option_strings[0].startswith(prefix)]
        print(*opts, sep="\n")
    else:
        files = glob.glob("{}*".format(prefix))
        if files:
            print(*files, sep="\n")
        elif os.path.exists(snakefile):
            workflow = Workflow(snakefile=snakefile, snakemakepath="snakemake")
            workflow.include(snakefile)

            workflow_files = sorted(set(
                file for file in workflow.concrete_files
                if file.startswith(prefix)))
            if workflow_files:
                print(*workflow_files, sep="\n")
            
            rules = [
                rule.name for rule in workflow.rules
                if rule.name.startswith(prefix)]
            if rules:
                print(*rules, sep="\n")
    sys.exit(0)<|MERGE_RESOLUTION|>--- conflicted
+++ resolved
@@ -65,14 +65,9 @@
     list_params_changes=False,
     list_resources=False,
     summary=False,
-<<<<<<< HEAD
+    detailed_summary=False,
     latency_wait=3,
     wait_for_files=None,
-=======
-    detailed_summary=False,
-    output_wait=3,
-    input_wait=3,
->>>>>>> 6e05fb75
     print_compilation=False,
     debug=False,
     notemp=False,
@@ -127,17 +122,12 @@
         list_code_changes (bool):   list output files with changed rule code (default False)
         list_input_changes (bool):  list output files with changed input files (default False)
         list_params_changes (bool): list output files with changed params (default False)
-<<<<<<< HEAD
         summary (bool):             list summary of all output files and their status (default False)
         latency_wait (int):         how many seconds to wait for an output file to appear after the execution of a job, e.g. to handle filesystem latency (default 3)
         wait_for_files (list):      wait for given files to be present before executing the workflow
-=======
         list_resources (bool):      list resources used in the workflow (default False)
         summary (bool):             list summary of all output files and their status (default False). If no option  is specified a basic summary will be ouput. If 'detailed' is added as an option e.g --summary detailed, extra info about the input and shell commands will be included
         detailed_summary (bool):    list summary of all input and output files and their status (default False)
-        output_wait (int):          how many seconds to wait for an output file to appear after the execution of a job, e.g. to handle filesystem latency (default 3)
-        input_wait (int):           how many seconds to wait for an input file to appear before job is executed (default 3)
->>>>>>> 6e05fb75
         print_compilation (bool):   print the compilation of the snakefile (default False)
         debug (bool):               show additional debug output (default False)
         notemp (bool):              ignore temp file flags, e.g. do not delete output files marked as temp after use (default False)
@@ -277,11 +267,8 @@
                         keepgoing=keepgoing, printshellcmds=printshellcmds,
                         printreason=printreason, printrulegraph=printrulegraph,
                         printdag=printdag, cluster=cluster, jobname=jobname,
-<<<<<<< HEAD
                         drmaa=drmaa,
-=======
                         printd3dag=printd3dag,
->>>>>>> 6e05fb75
                         immediate_submit=immediate_submit,
                         ignore_ambiguity=ignore_ambiguity,
                         workdir=workdir, stats=stats,
@@ -292,14 +279,9 @@
                         list_input_changes=list_input_changes,
                         list_params_changes=list_params_changes,
                         summary=summary,
-<<<<<<< HEAD
                         latency_wait=latency_wait,
                         wait_for_files=wait_for_files,
-=======
                         detailed_summary=detailed_summary,
-                        output_wait=output_wait,
-                        input_wait=input_wait,
->>>>>>> 6e05fb75
                         nolock=not lock,
                         unlock=unlock,
                         resources=resources,
